--- conflicted
+++ resolved
@@ -2,26 +2,4 @@
 
 An experimental consensus algorithm for secure multiparty computations. Inspired by Tendermint.
 
-<<<<<<< HEAD
-Built with ❤ by Ren.
-
-## Build Issues
-
-`dep ensure` will fail to pull down the c header files for
-ethereum-go. These are the instructions I followed to fix it locally:
-
-```
-go get github.com/kardianos/govendor
-govendor init
-govendor add +e
-# Remove the directory that is missing the c dependencies
-rm -rf ./vendor/github.com/ethereum/go-ethereum/crypto/secp256k1/
-# Add the file and include all files
-# https://github.com/kardianos/govendor/issues/247
-govendor add github.com/ethereum/go-ethereum/crypto/secp256k1/^
-```
-
-Note: you get covermerge from here: `go get github.com/loongy/covermerge`
-=======
-Built with ❤ by Ren.
->>>>>>> 418db174
+Built with ❤ by Ren.