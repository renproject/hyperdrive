package hyperdrive_test

import (
	"crypto/rand"
	"fmt"
	mrand "math/rand"
	"time"

	"github.com/renproject/hyperdrive/block"
	"github.com/renproject/hyperdrive/replica"
	"github.com/renproject/hyperdrive/shard"
	"github.com/renproject/hyperdrive/sig"
	"github.com/renproject/hyperdrive/sig/ecdsa"
	"github.com/renproject/hyperdrive/state"
	"github.com/renproject/hyperdrive/testutils"
	"github.com/renproject/hyperdrive/tx"
	co "github.com/republicprotocol/co-go"

	. "github.com/onsi/ginkgo"
	. "github.com/onsi/gomega"
	. "github.com/renproject/hyperdrive"
)

var _ = Describe("Hyperdrive", func() {

	table := []struct {
		numHyperdrives int
		maxHeight      block.Height
	}{
		{1, 640},
		{2, 320},
		{4, 160},
		{8, 80},
		{16, 40},
		{32, 20},
		{64, 10},

		// Disabled so that the CI does not take too long.
		// {128, 5},
		// {256, 5},
		// {512, 5},
		// {1024, 5},
	}

	for _, entry := range table {
		entry := entry

		Context(fmt.Sprintf("when reaching consensus on a shard with %v replicas", entry.numHyperdrives), func() {
			It("should commit blocks", func() {
				done := make(chan struct{})
				ipChans := make([]chan Object, entry.numHyperdrives)
				signatories := make(sig.Signatories, entry.numHyperdrives)
				signers := make([]sig.SignerVerifier, entry.numHyperdrives)
				cap := 2 * (entry.numHyperdrives + 1) * int(entry.maxHeight)
				shardHash := testutils.RandomHash()

				txPool := tx.FIFOPool(100)
				go populateTxPool(txPool)

				for i := 0; i < entry.numHyperdrives; i++ {
					var err error
					ipChans[i] = make(chan Object, entry.numHyperdrives*entry.numHyperdrives)
					signers[i], err = ecdsa.NewFromRandom()
					signatories[i] = signers[i].Signatory()
					Expect(err).ShouldNot(HaveOccurred())
				}

<<<<<<< HEAD
				txPool := tx.FIFOPool(100)

				go populateTxPool(txPool)

				shardHash := testutils.RandomHash()
=======
>>>>>>> 9135aa9e
				for i := 0; i < entry.numHyperdrives; i++ {
					shard := shard.Shard{
						Hash:        shardHash,
						Signatories: make(sig.Signatories, entry.numHyperdrives),
					}
					copy(shard.Signatories[:], signatories[:])
					ipChans[i] <- ShardObject{shard, txPool}
				}

				co.ParForAll(entry.numHyperdrives, func(i int) {
					defer GinkgoRecover()

					if i == 0 {
						time.Sleep(time.Second)
					}
					runHyperdrive(i, NewMockDispatcher(i, ipChans, done, cap), signers[i], ipChans[i], done, entry.maxHeight)
				})
			})
		})
	}
})

type mockDispatcher struct {
	index int

	dups     map[string]bool
	channels []chan Object
	reqCh    chan ActionObject

	done chan struct{}
}

func NewMockDispatcher(i int, channels []chan Object, done chan struct{}, cap int) *mockDispatcher {
	dispatcher := &mockDispatcher{
		index: i,

		dups:     map[string]bool{},
		channels: channels,
		reqCh:    make(chan ActionObject),

		done: done,
	}

	go func() {
		for {
			select {
			case <-dispatcher.done:
				return
			case actionObject := <-dispatcher.reqCh:
				for i := range dispatcher.channels {
					select {
					case <-dispatcher.done:
						return
					case dispatcher.channels[i] <- actionObject:
					}
				}
			default:
			}
		}
	}()
	return dispatcher
}

func (mockDispatcher *mockDispatcher) Dispatch(shardHash sig.Hash, action state.Action) {

	// De-duplicate
	height := block.Height(0)
	round := block.Round(0)
	switch action := action.(type) {
	case state.Propose:
		height = action.Height
		round = action.Round
	case state.SignedPreVote:
		height = action.Height
		round = action.Round
	case state.SignedPreCommit:
		height = action.Polka.Height
		round = action.Polka.Round
	case state.Commit:
		height = action.Polka.Height
		round = action.Polka.Round
	default:
		panic(fmt.Errorf("unexpected action type %T", action))
	}

	key := fmt.Sprintf("Key(Shard=%v,Height=%v,Round=%v,Action=%T)", shardHash, height, round, action)
	if dup := mockDispatcher.dups[key]; dup {
		return
	}
	mockDispatcher.dups[key] = true

	go func() {
		select {
		case <-mockDispatcher.done:
			return
		case mockDispatcher.reqCh <- ActionObject{shardHash, action}:
		}
	}()
}

type Object interface {
	IsObject()
}

type ActionObject struct {
	shardHash sig.Hash
	action    state.Action
}

func (ActionObject) IsObject() {}

type ShardObject struct {
	shard shard.Shard
	pool  tx.Pool
}

func (ShardObject) IsObject() {}

func runHyperdrive(index int, dispatcher replica.Dispatcher, signer sig.SignerVerifier, inputCh chan Object, done chan struct{}, maxHeight block.Height) {
	h := New(signer, dispatcher)

	var currentBlock *block.SignedBlock

	for {
		select {
		case <-done:
			return
		case input := <-inputCh:
			switch input := input.(type) {
			case ShardObject:
				h.AcceptShard(input.shard, block.Genesis(), input.pool)
			case ActionObject:
				switch action := input.action.(type) {
				case state.Propose:
					h.AcceptPropose(input.shardHash, action.SignedBlock)
				case state.SignedPreVote:
					h.AcceptPreVote(input.shardHash, action.SignedPreVote)
				case state.SignedPreCommit:
					h.AcceptPreCommit(input.shardHash, action.SignedPreCommit)
				case state.Commit:
					Expect(len(action.Commit.Polka.Block.Txs)).To(Equal(block.MaxTransactions))
					if currentBlock == nil || action.Polka.Block.Height > currentBlock.Height {
						if currentBlock != nil {
							Expect(action.Polka.Block.Height).To(Equal(currentBlock.Height + 1))
							Expect(currentBlock.Header.Equal(action.Polka.Block.ParentHeader)).To(Equal(true))
						}
						if index == 0 {
							fmt.Printf("%v\n", *action.Polka.Block)
						}
						currentBlock = action.Polka.Block
						if currentBlock.Height == maxHeight {
							return
						}
					}
				default:
				}
			}
		}
	}
}

func rand32Byte() [32]byte {
	key := make([]byte, 32)

	rand.Read(key)
	b := [32]byte{}
	copy(b[:], key[:])
	return b
}

func populateTxPool(txPool tx.Pool) {
	for {
		tx := testutils.RandomTransaction()
		if err := txPool.Enqueue(tx); err != nil {
			time.Sleep(time.Duration(mrand.Intn(5)) * time.Millisecond)
		}
	}
}<|MERGE_RESOLUTION|>--- conflicted
+++ resolved
@@ -65,14 +65,6 @@
 					Expect(err).ShouldNot(HaveOccurred())
 				}
 
-<<<<<<< HEAD
-				txPool := tx.FIFOPool(100)
-
-				go populateTxPool(txPool)
-
-				shardHash := testutils.RandomHash()
-=======
->>>>>>> 9135aa9e
 				for i := 0; i < entry.numHyperdrives; i++ {
 					shard := shard.Shard{
 						Hash:        shardHash,
@@ -111,7 +103,7 @@
 
 		dups:     map[string]bool{},
 		channels: channels,
-		reqCh:    make(chan ActionObject),
+		reqCh:    make(chan ActionObject, cap),
 
 		done: done,
 	}
