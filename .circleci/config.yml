--- conflicted
+++ resolved
@@ -17,24 +17,12 @@
       - run:
           name: Install tools
           command: |
-<<<<<<< HEAD
             go vet ./...
             go get -u github.com/onsi/ginkgo/ginkgo
             go get -u github.com/onsi/gomega/...
             go get -u golang.org/x/crypto/...
             go get -u github.com/loongy/covermerge
             go get -u github.com/mattn/goveralls
-=======
-            go get -u github.com/onsi/ginkgo/ginkgo
-            go get -u golang.org/x/lint/golint
-            go get -u github.com/loongy/covermerge
-            go get -u github.com/mattn/goveralls
-      - run:
-          name: Building and testing
-          command: |
-            go build ./...
-            go test -v -timeout 20m ./... 
->>>>>>> e0b30e6d
             CI=true /go/bin/ginkgo -v --race --cover --coverprofile coverprofile.out ./...
             /go/bin/covermerge            \
               block/coverprofile.out      \
