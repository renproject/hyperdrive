--- conflicted
+++ resolved
@@ -95,11 +95,7 @@
 }
 
 type Propose struct {
-<<<<<<< HEAD
 	Block SignedBlock
-=======
-	*SignedBlock
->>>>>>> 2ee119f8
 	Round Round
 }
 
@@ -191,20 +187,16 @@
 	}
 }
 
-<<<<<<< HEAD
 func (blockchain *Blockchain) Blocks(start, end Height) []Commit {
-=======
-func (blockchain *Blockchain) Blocks(blockNumber Height, n int64) []Commit {
->>>>>>> 2ee119f8
+	if end <= start {
+		return nil
+	}
+
 	var block Commit
 	var ok bool
 
 	blocks := []Commit{}
-<<<<<<< HEAD
 	for i := start; i <= end; i++ {
-=======
-	for i := blockNumber; i < blockNumber+Height(n); i++ {
->>>>>>> 2ee119f8
 		if block, ok = blockchain.blocks[i]; !ok {
 			return blocks
 		}
