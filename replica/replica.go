package replica

import (
	"context"

	"github.com/renproject/hyperdrive/mq"
	"github.com/renproject/hyperdrive/process"
	"github.com/renproject/hyperdrive/scheduler"
	"github.com/renproject/hyperdrive/timer"
	"github.com/renproject/id"
)

// DidHandleMessage is called by the Replica after it has finished handling an
// input message (i.e. Propose, Prevote, or Precommit), or timeout. The message
// could have been either accepted and inserted into the processing queue, or
// filtered out and dropped. The callback is also called when the context
// within which the Replica runs gets cancelled.
type DidHandleMessage func()

// A Replica represents a process in a replicated state machine that
// participates in the Hyperdrive Consensus Algorithm. It encapsulates a
// Hyperdrive Process and exposes an interface for the Hyperdrive user to
// insert messages (propose, prevote, precommit, timeouts). A Replica then
// handles these messages asynchronously, after sorting them in an increasing
// order of height and round. A Replica is instantiated by passing in the set
// of signatories participating in the consensus mechanism, and it filters out
// messages that have not been sent by one of the known set of allowed
// signatories.
type Replica struct {
	opts Options

	proc         process.Process
	procsAllowed map[id.Signatory]bool

	mch chan interface{}
	mq  mq.MessageQueue

	didHandleMessage DidHandleMessage
}

// New instantiates and returns a pointer to a new Hyperdrive replica machine
func New(
	opts Options,
	whoami id.Signatory,
	signatories []id.Signatory,
	linearTimer process.Timer,
	propose process.Proposer,
	validate process.Validator,
	commit process.Committer,
	catch process.Catcher,
	broadcast process.Broadcaster,
	didHandleMessage DidHandleMessage,
) *Replica {
	f := len(signatories) / 3
	scheduler := scheduler.NewRoundRobin(signatories)
	proc := process.NewWithCurrentHeight(
		whoami,
		opts.StartingHeight,
		f,
		linearTimer,
		scheduler,
		propose,
		validate,
		broadcast,
		commit,
		catch,
	)

	procsAllowed := make(map[id.Signatory]bool)
	for _, signatory := range signatories {
		procsAllowed[signatory] = true
	}

	return &Replica{
		opts: opts,

		proc:         proc,
		procsAllowed: procsAllowed,

		mch: make(chan interface{}, opts.MessageQueueOpts.MaxCapacity),
		mq:  mq.New(opts.MessageQueueOpts),

		didHandleMessage: didHandleMessage,
	}
}

// Run starts the Hyperdrive replica's process
func (replica *Replica) Run(ctx context.Context) {
	replica.proc.Start()

	isRunning := true
	for isRunning {
		func() {
			defer func() {
				if replica.didHandleMessage != nil {
					replica.didHandleMessage()
				}
			}()

			select {
			case <-ctx.Done():
				isRunning = false
				return
			case m := <-replica.mch:
				switch m := m.(type) {
				case timer.Timeout:
					switch m.MessageType {
					case process.MessageTypePropose:
						replica.proc.OnTimeoutPropose(m.Height, m.Round)
					case process.MessageTypePrevote:
						replica.proc.OnTimeoutPrevote(m.Height, m.Round)
					case process.MessageTypePrecommit:
						replica.proc.OnTimeoutPrecommit(m.Height, m.Round)
					default:
						return
					}
				case process.Propose:
					if !replica.filterHeight(m.Height) {
						return
					}
					replica.mq.InsertPropose(m)
				case process.Prevote:
					if !replica.filterHeight(m.Height) {
						return
					}
					replica.mq.InsertPrevote(m)
				case process.Precommit:
					if !replica.filterHeight(m.Height) {
						return
					}
					replica.mq.InsertPrecommit(m)
<<<<<<< HEAD
				case process.Height:
					replica.proc.State = process.DefaultState().WithCurrentHeight(m)
					replica.mq.DropMessagesBelowHeight(m)
				case getState:
					m.responder <- getStateResponse{
						height: replica.proc.CurrentHeight,
						round:  replica.proc.CurrentRound,
						step:   replica.proc.CurrentStep,
=======
				case ResetHeightMessage:
					replica.proc.State = process.DefaultState().WithCurrentHeight(m.height)
					replica.mq.DropMessagesBelowHeight(m.height)

					// If the signatories change in the new height
					if len(m.signatories) != 0 {
						f := len(m.signatories) / 3
						replica.proc.StartWithNewSignatories(uint64(f), m.scheduler)
						replica.procsAllowed = map[id.Signatory]bool{}
						for _, sig := range m.signatories {
							replica.procsAllowed[sig] = true
						}
>>>>>>> 37af7d1c
					}
				}
			}

			replica.flush()
		}()
	}
}

// Propose adds a propose message to the replica. This message will be
// asynchronously inserted into the replica's message queue asynchronously,
// and consumed when the replica does not have any immediate task to do
func (replica *Replica) Propose(ctx context.Context, propose process.Propose) {
	select {
	case <-ctx.Done():
	case replica.mch <- propose:
	}
}

// Prevote adds a prevote message to the replica. This message will be
// asynchronously inserted into the replica's message queue asynchronously,
// and consumed when the replica does not have any immediate task to do
func (replica *Replica) Prevote(ctx context.Context, prevote process.Prevote) {
	select {
	case <-ctx.Done():
	case replica.mch <- prevote:
	}
}

// Precommit adds a precommit message to the replica. This message will be
// asynchronously inserted into the replica's message queue asynchronously,
// and consumed when the replica does not have any immediate task to do
func (replica *Replica) Precommit(ctx context.Context, precommit process.Precommit) {
	select {
	case <-ctx.Done():
	case replica.mch <- precommit:
	}
}

// TimeoutPropose adds a propose timeout message to the replica. This message
// will be filtered based on the replica's consensus height, and inserted
// asynchronously into the replica's message queue. It will be consumed when
// the replica does not have any immediate task to do
func (replica *Replica) TimeoutPropose(ctx context.Context, timeout timer.Timeout) {
	select {
	case <-ctx.Done():
	case replica.mch <- timeout:
	}
}

// TimeoutPrevote adds a prevote timeout message to the replica. This message
// will be filtered based on the replica's consensus height, and inserted
// asynchronously into the replica's message queue. It will be consumed when
// the replica does not have any immediate task to do
func (replica *Replica) TimeoutPrevote(ctx context.Context, timeout timer.Timeout) {
	select {
	case <-ctx.Done():
	case replica.mch <- timeout:
	}
}

// TimeoutPrecommit adds a precommit timeout message to the replica. This message
// will be filtered based on the replica's consensus height, and inserted
// asynchronously into the replica's message queue. It will be consumed when
// the replica does not have any immediate task to do
func (replica *Replica) TimeoutPrecommit(ctx context.Context, timeout timer.Timeout) {
	select {
	case <-ctx.Done():
	case replica.mch <- timeout:
	}
}

// ResetHeight of the underlying process to a future height. This is should only
// be used when resynchronising the chain. If the given height is less than or
// equal to the current height, nothing happens.
//
// NOTE: All messages that are currently in the message queue for heights less
// than the given height will be dropped.
func (replica *Replica) ResetHeight(ctx context.Context, newHeight process.Height, signatories []id.Signatory) {
	if newHeight <= replica.proc.State.CurrentHeight {
		return
	}
	message := ResetHeightMessage{
		height:      newHeight,
		signatories: signatories,
		scheduler:   scheduler.NewRoundRobin(signatories),
	}
	select {
	case <-ctx.Done():
	case replica.mch <- message:
	}
}

type getState struct {
	responder chan getStateResponse
}

type getStateResponse struct {
	height process.Height
	round  process.Round
	step   process.Step
}

// State returns the current height, round and step of the underlying process.
func (replica Replica) State(ctx context.Context) (process.Height, process.Round, process.Step, error) {
	responder := make(chan getStateResponse, 1)

	select {
	case <-ctx.Done():
		return process.Height(0), process.Round(0), process.Step(0), ctx.Err()
	case replica.mch <- getState{responder}:
	}

	select {
	case <-ctx.Done():
		return process.Height(0), process.Round(0), process.Step(0), ctx.Err()
	case response := <-responder:
		return response.height, response.round, response.step, nil
	}
}

func (replica *Replica) filterHeight(height process.Height) bool {
	return height >= replica.proc.CurrentHeight
}

func (replica *Replica) flush() {
	for {
		n := replica.mq.Consume(
			replica.proc.CurrentHeight,
			replica.proc.Propose,
			replica.proc.Prevote,
			replica.proc.Precommit,
			replica.procsAllowed,
		)
		if n == 0 {
			return
		}
	}
}

type ResetHeightMessage struct {
	height      process.Height
	signatories []id.Signatory
	scheduler   process.Scheduler
}<|MERGE_RESOLUTION|>--- conflicted
+++ resolved
@@ -129,16 +129,6 @@
 						return
 					}
 					replica.mq.InsertPrecommit(m)
-<<<<<<< HEAD
-				case process.Height:
-					replica.proc.State = process.DefaultState().WithCurrentHeight(m)
-					replica.mq.DropMessagesBelowHeight(m)
-				case getState:
-					m.responder <- getStateResponse{
-						height: replica.proc.CurrentHeight,
-						round:  replica.proc.CurrentRound,
-						step:   replica.proc.CurrentStep,
-=======
 				case ResetHeightMessage:
 					replica.proc.State = process.DefaultState().WithCurrentHeight(m.height)
 					replica.mq.DropMessagesBelowHeight(m.height)
@@ -151,7 +141,12 @@
 						for _, sig := range m.signatories {
 							replica.procsAllowed[sig] = true
 						}
->>>>>>> 37af7d1c
+					}
+				case getState:
+					m.responder <- getStateResponse{
+						height: replica.proc.CurrentHeight,
+						round:  replica.proc.CurrentRound,
+						step:   replica.proc.CurrentStep,
 					}
 				}
 			}
