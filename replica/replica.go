--- conflicted
+++ resolved
@@ -96,25 +96,15 @@
 	shardRebaser := newShardRebaser(blockStorage, blockIterator, validator, observer, shard)
 	p := process.New(
 		id.NewSignatory(privKey.PublicKey),
-<<<<<<< HEAD
-		blockStorage,
+		blockStorage.Blockchain(shard),
 		// todo : fix f
 		process.DefaultState(1),
-=======
-		blockStorage.Blockchain(shard),
-		process.DefaultState(),
->>>>>>> ebdc61f8
 		shardRebaser,
 		shardRebaser,
 		shardRebaser,
 		newSigner(broadcaster, shard, privKey),
-<<<<<<< HEAD
-		NewRoundRobinScheduler(latestBase.Header().Signatories()),
-		NewBackOffTimer(options.BackOffExp, options.BackOffBase, options.BackOffMax),
-=======
 		scheduler,
 		newBackOffTimer(options.BackOffExp, options.BackOffBase, options.BackOffMax),
->>>>>>> ebdc61f8
 	)
 	pStorage.RestoreProcess(&p, shard)
 	return Replica{
