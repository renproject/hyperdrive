--- conflicted
+++ resolved
@@ -2,25 +2,16 @@
 
 import (
 	"github.com/renproject/hyperdrive/block"
-<<<<<<< HEAD
-	"github.com/renproject/hyperdrive/process"
 	"github.com/renproject/id"
-=======
-	"github.com/renproject/hyperdrive/id"
->>>>>>> ebdc61f8
 )
 
 type roundRobinScheduler struct {
 	signatories id.Signatories
 }
 
-// NewRoundRobinScheduler returns a `process.Scheduler` that implements a round
+// newRoundRobinScheduler returns a `process.Scheduler` that implements a round
 // robin schedule that weights the `block.Height` and the `block.Round` equally.
-<<<<<<< HEAD
-func NewRoundRobinScheduler(signatories id.Signatories) process.Scheduler {
-=======
 func newRoundRobinScheduler(signatories id.Signatories) *roundRobinScheduler {
->>>>>>> ebdc61f8
 	return &roundRobinScheduler{
 		// FIXME: Add a private `rebaseToNewSigs` method to allow the scheduler
 		// to work with a new sig set.
@@ -32,12 +23,6 @@
 	return scheduler.signatories[(uint64(height)+uint64(round))%uint64(len(scheduler.signatories))]
 }
 
-<<<<<<< HEAD
-// func(scheduler *roundRobinScheduler) rebaseToNewSigs(signatories id.Signatories) {
-// 	scheduler.signatories = signatories
-// }
-=======
 func (scheduler *roundRobinScheduler) rebase(sigs id.Signatories) {
 	scheduler.signatories = sigs
-}
->>>>>>> ebdc61f8
+}