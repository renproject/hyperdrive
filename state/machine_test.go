--- conflicted
+++ resolved
@@ -29,9 +29,8 @@
 				action = reflect.TypeOf(t.finalAction).Name()
 			}
 
-<<<<<<< HEAD
-			Context(fmt.Sprintf("when state machine begins with state - %s", reflect.TypeOf(t.startingState).Name()), func() {
-				It(fmt.Sprintf("should eventually return action - %s", action), func() {
+			Context(fmt.Sprintf("when state machine begins with state %s", reflect.TypeOf(t.startingState).Name()), func() {
+				It(fmt.Sprintf("should eventually return action %s", action), func() {
 					pool := tx.FIFOPool(100)
 					signer, err := ecdsa.NewFromRandom()
 					Expect(err).ShouldNot(HaveOccurred())
@@ -42,11 +41,6 @@
 						Signatories: sig.Signatories{signer.Signatory()},
 					}
 					stateMachine := NewMachine(t.startingState, block.NewPolkaBuilder(), block.NewCommitBuilder(), signer, shard, pool, nil)
-=======
-			Context(fmt.Sprintf("when state machine begins in state %s", reflect.TypeOf(t.startingState).Name()), func() {
-				It(fmt.Sprintf("should eventually return action %s", action), func() {
-					stateMachine := NewMachine(t.startingState, block.NewPolkaBuilder(), block.NewCommitBuilder(), t.consensusThreshold)
->>>>>>> a0e7f426
 					var action Action
 					for _, transition := range t.transitions {
 						if t.shouldPanic {
