--- conflicted
+++ resolved
@@ -12,7 +12,7 @@
 // NumTicksToTriggerTimeOut specifies the maximum number of Ticks to wait before
 // triggering a TimedOut  transition. This value cannot be less than or equal to
 // one since new blocks are proposed after seeing the first tick.
-const NumTicksToTriggerTimeOut = 2
+const NumTicksToTriggerTimeOut = 3
 
 // A Machine is a deterministic state machine that is used to implement all
 // states and transitions required to participate in a BFT replicated state
@@ -154,48 +154,6 @@
 		}
 	}
 
-<<<<<<< HEAD
-=======
-	if machine.shouldProposeBlock() {
-		// Introduce an artificial random delay of maximum 5 seconds
-		time.Sleep(time.Duration(rand.Intn(5)) * time.Second)
-
-		signedBlock := block.SignedBlock{}
-		if machine.validValue != nil {
-			signedBlock = *machine.validValue
-		} else {
-			signedBlock = machine.buildSignedBlock()
-		}
-
-		if signedBlock.Height != machine.currentHeight {
-			panic("unexpected block")
-		}
-
-		propose := block.Propose{
-			Block:      signedBlock,
-			Round:      round,
-			ValidRound: machine.validRound,
-			LastCommit: machine.lastCommit,
-		}
-
-		signedPropose, err := propose.Sign(machine.signer)
-		if err != nil {
-			// FIXME: Should an error cause a panic? I am confident that there
-			// is not a sane alternative, and that letting the state Machine
-			// panic (and therefore reboot), is reasonable. One potential
-			// alternative is logging the error and returning nil. This will
-			// cause the state Machine to not need to reboot and the network
-			// will naturally progress to the next round.
-			panic(err)
-		}
-
-		return Propose{
-			SignedPropose: signedPropose,
-			LastCommit:    committed,
-		}
-	}
-
->>>>>>> 6da5ce66
 	if len(committed.Signatures) > 0 {
 		return committed
 	}
